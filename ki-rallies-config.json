--- conflicted
+++ resolved
@@ -11,14 +11,9 @@
  "sprintFolders": [
    [".",
     ["Timeline", "Results", "Report Out",
-<<<<<<< HEAD
      "Planning", "Data Outputs"],
     []],
     ["./Data Outputs", ["Documentation"], []]
-=======
-     "Planning", "Data"],
-    []]
->>>>>>> c212efa7
   ],
  "posts": [{"title": "Daily Discussion",
             "messageMarkdown": "Use this post for a daily checkin."}
